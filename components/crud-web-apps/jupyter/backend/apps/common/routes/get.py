--- conflicted
+++ resolved
@@ -41,42 +41,12 @@
     return api.success_response("poddefaults", contents)
 
 
-from kubeflow.kubeflow.crud_backend import helpers, logging
-from werkzeug import exceptions
-import os
-
-# The production configuration is mounted on the app's pod via a configmap
-FILE_ABS_PATH = os.path.abspath(os.path.dirname(__file__))
-DEV_CONFIG = os.path.join(FILE_ABS_PATH, "yaml/spawner_ui_config.yaml")
-CONFIGS = [
-    "/etc/config/spawner_ui_config.yaml",
-    DEV_CONFIG,
-]
-
-def load_notebook_index_ui_config():
-    for config in CONFIGS:
-        config_dict = helpers.load_yaml(config)
-
-        if config_dict is not None:
-            log.info("Using config file: %s", config)
-            if "notebookIndexOptions" in config_dict:
-                return config_dict["notebookIndexOptions"]
-            else:
-                return {}
-
-    log.error("Couldn't find any config file.")
-    raise exceptions.NotFound("Couldn't find any config file.")
-
-
 @bp.route("/api/namespaces/<namespace>/notebooks")
 def get_notebooks(namespace):
-<<<<<<< HEAD
-    config = load_notebook_index_ui_config()
-=======
-    config = utils.load_spawner_ui_config(namespace)
->>>>>>> 422f2001
+    index_config = utils.load_notebook_index_ui_config()
+    spawner_config = utils.load_spawner_ui_config(namespace)
     notebooks = api.list_notebooks(namespace)["items"]
-    contents = [utils.notebook_dict_from_k8s_obj(nb, config) for nb in notebooks]
+    contents = [utils.notebook_dict_from_k8s_obj(nb, index_config, spawner_config) for nb in notebooks]
 
     return api.success_response("notebooks", contents)
 
