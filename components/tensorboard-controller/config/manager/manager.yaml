apiVersion: v1
kind: Namespace
metadata:
  labels:
    control-plane: controller-manager
  name: system
---
apiVersion: apps/v1
kind: Deployment
metadata:
  name: deployment
  labels:
    control-plane: controller-manager
spec:
  selector:
    matchLabels:
      control-plane: controller-manager
  replicas: 1
  template:
    metadata:
      annotations:
        kubectl.kubernetes.io/default-container: manager
      labels:
        control-plane: controller-manager
    spec:
      securityContext:
        runAsNonRoot: true
        runAsUser: 999
      containers:
<<<<<<< HEAD
      - command:
        - /manager
        args:
        - --enable-leader-election
        image: public.ecr.aws/j1r0q0g6/notebooks/tensorboard-controller
        name: manager
        resources:
          limits:
            cpu: 300m
            memory: 200Mi
          requests:
            cpu: 100m
            memory: 100Mi
=======
        - command:
            - /manager
          image: public.ecr.aws/j1r0q0g6/notebooks/tensorboard-controller
          name: manager
          securityContext:
            allowPrivilegeEscalation: false
          livenessProbe:
            httpGet:
              path: /healthz
              port: 8081
            initialDelaySeconds: 15
            periodSeconds: 20
          readinessProbe:
            httpGet:
              path: /readyz
              port: 8081
            initialDelaySeconds: 5
            periodSeconds: 10
          resources:
            limits:
              cpu: 500m
              memory: 128Mi
            requests:
              cpu: 10m
              memory: 64Mi
      serviceAccountName: controller-manager
>>>>>>> 311b79c1
      terminationGracePeriodSeconds: 10<|MERGE_RESOLUTION|>--- conflicted
+++ resolved
@@ -27,21 +27,6 @@
         runAsNonRoot: true
         runAsUser: 999
       containers:
-<<<<<<< HEAD
-      - command:
-        - /manager
-        args:
-        - --enable-leader-election
-        image: public.ecr.aws/j1r0q0g6/notebooks/tensorboard-controller
-        name: manager
-        resources:
-          limits:
-            cpu: 300m
-            memory: 200Mi
-          requests:
-            cpu: 100m
-            memory: 100Mi
-=======
         - command:
             - /manager
           image: public.ecr.aws/j1r0q0g6/notebooks/tensorboard-controller
@@ -68,5 +53,4 @@
               cpu: 10m
               memory: 64Mi
       serviceAccountName: controller-manager
->>>>>>> 311b79c1
       terminationGracePeriodSeconds: 10