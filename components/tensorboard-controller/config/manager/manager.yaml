--- conflicted
+++ resolved
@@ -27,23 +27,10 @@
         runAsNonRoot: true
         runAsUser: 999
       containers:
-<<<<<<< HEAD
-      - command:
-        - /manager
-        args:
-        - --enable-leader-election
-        image: public.ecr.aws/j1r0q0g6/notebooks/tensorboard-controller
-        name: manager
-        resources:
-          limits:
-            cpu: 300m
-            memory: 200Mi
-          requests:
-            cpu: 100m
-            memory: 100Mi
-=======
         - command:
             - /manager
+          args:
+          - --enable-leader-election
           image: docker.io/kubeflownotebookswg/tensorboard-controller
           name: manager
           securityContext:
@@ -68,5 +55,4 @@
               cpu: 10m
               memory: 64Mi
       serviceAccountName: controller-manager
->>>>>>> 0611aa04
       terminationGracePeriodSeconds: 10