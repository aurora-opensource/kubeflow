--- conflicted
+++ resolved
@@ -26,13 +26,10 @@
 	AWS_ANNOTATION_KEY               = "eks.amazonaws.com/role-arn"
 	AWS_TRUST_IDENTITY_SUBJECT       = "system:serviceaccount:%s:%s"
 	AWS_DEFAULT_AUDIENCE             = "sts.amazonaws.com"
-<<<<<<< HEAD
 	DEFAULT_SERVICE_ACCOUNT          = DEFAULT_EDITOR
-=======
 
 	ENV_ENABLE_EDITING_IAM_ROLE_TRUST_RELATIONSHIP = "ENABLE_EDITING_IAM_ROLE_TRUST_RELATIONSHIP"
-	DEFAULT_EDITING_IAM_ROLE_TRUST_RELATIONSHIP = true
->>>>>>> 92121189
+	DEFAULT_EDITING_IAM_ROLE_TRUST_RELATIONSHIP    = true
 )
 
 type AwsIAMForServiceAccount struct {
@@ -44,7 +41,7 @@
 	envVar := os.Getenv(ENV_ENABLE_EDITING_IAM_ROLE_TRUST_RELATIONSHIP)
 	if enabled, err := strconv.ParseBool(envVar); err != nil {
 		return DEFAULT_EDITING_IAM_ROLE_TRUST_RELATIONSHIP
-	} else  {
+	} else {
 		return enabled
 	}
 }
@@ -55,16 +52,11 @@
 	if err := aws.patchAnnotation(r, profile.Name, DEFAULT_SERVICE_ACCOUNT, addIAMRoleAnnotation, logger); err != nil {
 		return err
 	}
-<<<<<<< HEAD
-	logger.Info("Setting up iam roles and policy for service account.", "ServiceAccount", DEFAULT_SERVICE_ACCOUNT, "Role", aws.AwsIAMRole)
-	return aws.updateIAMForServiceAccount(profile.Name, DEFAULT_SERVICE_ACCOUNT, addServiceAccountInAssumeRolePolicy)
-=======
 	if isUpdateIRSATrustRelationshipEnabled() {
-		logger.Info("Setting up iam roles and policy for service account.", "ServiceAccount", aws.AwsIAMRole)
-		return aws.updateIAMForServiceAccount(profile.Name, DEFAULT_EDITOR, addServiceAccountInAssumeRolePolicy)
+		logger.Info("Setting up iam roles and policy for service account.", "ServiceAccount", DEFAULT_SERVICE_ACCOUNT, "Role", aws.AwsIAMRole)
+		return aws.updateIAMForServiceAccount(profile.Name, DEFAULT_SERVICE_ACCOUNT, addServiceAccountInAssumeRolePolicy)
 	}
 	return nil
->>>>>>> 92121189
 }
 
 // RevokePlugin remove role in service account annotation and delete service account record in IAM trust relationship.
@@ -73,16 +65,11 @@
 	if err := aws.patchAnnotation(r, profile.Name, DEFAULT_SERVICE_ACCOUNT, removeIAMRoleAnnotation, logger); err != nil {
 		return err
 	}
-<<<<<<< HEAD
-	logger.Info("Clean up AWS IAM Role for Service Account.", "ServiceAccount", DEFAULT_SERVICE_ACCOUNT, "Role", aws.AwsIAMRole)
-	return aws.updateIAMForServiceAccount(profile.Name, DEFAULT_SERVICE_ACCOUNT, removeServiceAccountInAssumeRolePolicy)
-=======
 	if isUpdateIRSATrustRelationshipEnabled() {
-		logger.Info("Clean up AWS IAM Role for Service Account.", "ServiceAccount", aws.AwsIAMRole)
-		return aws.updateIAMForServiceAccount(profile.Name, DEFAULT_EDITOR, removeServiceAccountInAssumeRolePolicy)
+		logger.Info("Clean up AWS IAM Role for Service Account.", "ServiceAccount", DEFAULT_SERVICE_ACCOUNT, "Role", aws.AwsIAMRole)
+		return aws.updateIAMForServiceAccount(profile.Name, DEFAULT_SERVICE_ACCOUNT, removeServiceAccountInAssumeRolePolicy)
 	}
 	return nil
->>>>>>> 92121189
 }
 
 // patchAnnotation will patch annotation to k8s service account in order to pair up with GCP identity
